--- conflicted
+++ resolved
@@ -2,7 +2,6 @@
 import gc
 import pathlib
 import time
-from typing import List, Optional, Union
 
 import torch
 from exllamav2 import (
@@ -16,17 +15,13 @@
 from exllamav2.generator import ExLlamaV2StreamingGenerator, ExLlamaV2Sampler
 
 from gen_logging import log_generation_params, log_prompt, log_response
-<<<<<<< HEAD
+from typing import List, Optional, Union
 from templating import (
     PromptTemplate,
     find_template_from_model,
-    get_template_from_config,
+    get_template_from_model_json,
     get_template_from_file,
 )
-=======
-from typing import List, Optional, Union
-from templating import PromptTemplate, find_template_from_model, get_template_from_model_json, get_template_from_file
->>>>>>> a14abfe2
 from utils import coalesce, unwrap
 
 # Bytes to reserve on first device when loading with auto split
@@ -151,37 +146,11 @@
 
         # Set prompt template override if provided
         prompt_template_name = kwargs.get("prompt_template")
-<<<<<<< HEAD
-        try:
-            if prompt_template_name:
-                # Read the template
-                self.prompt_template = get_template_from_file(
-                    prompt_template_name
-                )
-            else:
-                # Try finding the chat template from the model's config.json
-                self.prompt_template = get_template_from_config(
-                    pathlib.Path(self.config.model_config)
-                )
-
-                # If that fails, attempt fetching from model name
-                if self.prompt_template is None:
-                    template_match = find_template_from_model(model_directory)
-                    if template_match:
-                        self.prompt_template = get_template_from_file(
-                            template_match
-                        )
-        except OSError:
-            # The template or config.json couldn't be found in the user's
-            # filesystem
-            print(
-                "Could not find template file with name "
-                f"{prompt_template_name}.jinja"
-            )
-            self.prompt_template = None
-=======
         if prompt_template_name:
-            print(f"Attempting to load prompt template with name {prompt_template_name}")
+            print(
+                "Attempting to load prompt template with name",
+                {prompt_template_name},
+            )
             # Read the template
             self.prompt_template = get_template_from_file(prompt_template_name)
         else:
@@ -189,24 +158,26 @@
             self.prompt_template = get_template_from_model_json(
                 pathlib.Path(self.config.model_dir) / "tokenizer_config.json",
                 "chat_template",
-                "from_tokenizer_config"
+                "from_tokenizer_config",
             )
 
             # Try finding the chat template from the model's config.json
-            # TODO: This may not even be used with huggingface models, mark for removal.
+            # TODO: This may not even be used with huggingface models,
+            # mark for removal.
             if self.prompt_template is None:
                 self.prompt_template = get_template_from_model_json(
                     pathlib.Path(self.config.model_config),
                     "chat_template",
-                    "from_model_config"
+                    "from_model_config",
                 )
 
             # If that fails, attempt fetching from model name
             if self.prompt_template is None:
                 template_match = find_template_from_model(model_directory)
                 if template_match:
-                    self.prompt_template = get_template_from_file(template_match)
->>>>>>> a14abfe2
+                    self.prompt_template = get_template_from_file(
+                        template_match
+                    )
 
         # Catch all for template lookup errors
         if self.prompt_template:
@@ -216,12 +187,8 @@
             )
         else:
             print(
-<<<<<<< HEAD
-                "Chat completions are disabled because a prompt template "
-                "wasn't provided or auto-detected."
-=======
-                "Chat completions are disabled because a prompt template wasn't provided or auto-detected."
->>>>>>> a14abfe2
+                "Chat completions are disabled because a prompt template",
+                "wasn't provided or auto-detected.",
             )
 
         # Set num of experts per token if provided
