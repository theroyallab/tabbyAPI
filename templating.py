"""Small replication of AutoTokenizer's chat template system for efficiency"""
import json
import pathlib
from functools import lru_cache
from importlib.metadata import version as package_version

from jinja2.sandbox import ImmutableSandboxedEnvironment
from packaging import version
from pydantic import BaseModel
from typing import Optional, Dict


class PromptTemplate(BaseModel):
    """A template for chat completion prompts."""

    name: str
    template: str

<<<<<<< HEAD

def get_prompt_from_template(
    messages, prompt_template: PromptTemplate, add_generation_prompt: bool
):
    """Get a prompt from a template and a list of messages."""
=======
def get_prompt_from_template(messages, 
                             prompt_template: PromptTemplate, 
                             add_generation_prompt: bool,
                             special_tokens: Optional[Dict[str, str]] = None):
>>>>>>> a14abfe2
    if version.parse(package_version("jinja2")) < version.parse("3.0.0"):
        raise ImportError(
            "Parsing these chat completion messages requires jinja2 3.0.0 "
            f"or greater. Current version: {package_version('jinja2')}\n"
            "Please upgrade jinja by running the following command: "
            "pip install --upgrade jinja2"
        )

    compiled_template = _compile_template(prompt_template.template)
    return compiled_template.render(
<<<<<<< HEAD
        messages=messages, add_generation_prompt=add_generation_prompt
=======
        messages = messages,
        add_generation_prompt = add_generation_prompt,
        **special_tokens,
>>>>>>> a14abfe2
    )


# Inspired from
# https://github.com/huggingface/transformers/blob/main/src/transformers/tokenization_utils_base.py#L1761
@lru_cache
def _compile_template(template: str):
    jinja_env = ImmutableSandboxedEnvironment(
        trim_blocks=True, lstrip_blocks=True
    )
    jinja_template = jinja_env.from_string(template)
    return jinja_template


def find_template_from_model(model_path: pathlib.Path):
    """Find a matching template name from a model path."""
    model_name = model_path.name
    template_directory = pathlib.Path("templates")
    for filepath in template_directory.glob("*.jinja"):
        template_name = filepath.stem.lower()

        # Check if the template name is present in the model name
        if template_name in model_name.lower():
            return template_name

    return None


def get_template_from_file(prompt_template_name: str):
<<<<<<< HEAD
    """Get a template from a jinja file."""
    with open(
        pathlib.Path(f"templates/{prompt_template_name}.jinja"),
        "r",
        encoding="utf8",
    ) as raw_template:
        return PromptTemplate(
            name=prompt_template_name, template=raw_template.read()
        )


def get_template_from_config(model_config_path: pathlib.Path):
    """Get a template from model config."""
    with open(model_config_path, "r", encoding="utf8") as model_config_file:
        model_config = json.load(model_config_file)
        chat_template = model_config.get("chat_template")
        if chat_template:
            return PromptTemplate(
                name="from_model_config", template=chat_template
            )

    return None
=======
    template_path = pathlib.Path(f"templates/{prompt_template_name}.jinja")
    if template_path.exists():
        with open(template_path, "r", encoding = "utf8") as raw_template:
            return PromptTemplate(
                name = prompt_template_name,
                template = raw_template.read()
            )

    return None


# Get a template from a JSON file
# Requires a key and template name
def get_template_from_model_json(json_path: pathlib.Path, key: str, name: str):
    if json_path.exists():
        with open(json_path, "r", encoding = "utf8") as config_file:
            model_config = json.load(config_file)
            chat_template = model_config.get(key)
            if chat_template:
                return PromptTemplate(
                    name = name,
                    template = chat_template
                )

    return None
>>>>>>> a14abfe2
<|MERGE_RESOLUTION|>--- conflicted
+++ resolved
@@ -16,18 +16,14 @@
     name: str
     template: str
 
-<<<<<<< HEAD
 
 def get_prompt_from_template(
-    messages, prompt_template: PromptTemplate, add_generation_prompt: bool
+    messages,
+    prompt_template: PromptTemplate,
+    add_generation_prompt: bool,
+    special_tokens: Optional[Dict[str, str]] = None,
 ):
     """Get a prompt from a template and a list of messages."""
-=======
-def get_prompt_from_template(messages, 
-                             prompt_template: PromptTemplate, 
-                             add_generation_prompt: bool,
-                             special_tokens: Optional[Dict[str, str]] = None):
->>>>>>> a14abfe2
     if version.parse(package_version("jinja2")) < version.parse("3.0.0"):
         raise ImportError(
             "Parsing these chat completion messages requires jinja2 3.0.0 "
@@ -38,13 +34,9 @@
 
     compiled_template = _compile_template(prompt_template.template)
     return compiled_template.render(
-<<<<<<< HEAD
-        messages=messages, add_generation_prompt=add_generation_prompt
-=======
-        messages = messages,
-        add_generation_prompt = add_generation_prompt,
+        messages=messages,
+        add_generation_prompt=add_generation_prompt,
         **special_tokens,
->>>>>>> a14abfe2
     )
 
 
@@ -74,36 +66,12 @@
 
 
 def get_template_from_file(prompt_template_name: str):
-<<<<<<< HEAD
     """Get a template from a jinja file."""
-    with open(
-        pathlib.Path(f"templates/{prompt_template_name}.jinja"),
-        "r",
-        encoding="utf8",
-    ) as raw_template:
-        return PromptTemplate(
-            name=prompt_template_name, template=raw_template.read()
-        )
-
-
-def get_template_from_config(model_config_path: pathlib.Path):
-    """Get a template from model config."""
-    with open(model_config_path, "r", encoding="utf8") as model_config_file:
-        model_config = json.load(model_config_file)
-        chat_template = model_config.get("chat_template")
-        if chat_template:
-            return PromptTemplate(
-                name="from_model_config", template=chat_template
-            )
-
-    return None
-=======
     template_path = pathlib.Path(f"templates/{prompt_template_name}.jinja")
     if template_path.exists():
-        with open(template_path, "r", encoding = "utf8") as raw_template:
+        with open(template_path, "r", encoding="utf8") as raw_template:
             return PromptTemplate(
-                name = prompt_template_name,
-                template = raw_template.read()
+                name=prompt_template_name, template=raw_template.read()
             )
 
     return None
@@ -112,15 +80,12 @@
 # Get a template from a JSON file
 # Requires a key and template name
 def get_template_from_model_json(json_path: pathlib.Path, key: str, name: str):
+    """Get a template from a JSON file. Requires a key and template name"""
     if json_path.exists():
-        with open(json_path, "r", encoding = "utf8") as config_file:
+        with open(json_path, "r", encoding="utf8") as config_file:
             model_config = json.load(config_file)
             chat_template = model_config.get(key)
             if chat_template:
-                return PromptTemplate(
-                    name = name,
-                    template = chat_template
-                )
+                return PromptTemplate(name=name, template=chat_template)
 
-    return None
->>>>>>> a14abfe2
+    return None