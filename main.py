--- conflicted
+++ resolved
@@ -381,24 +381,15 @@
         return StreamingResponse(
             generate_with_semaphore(generator), media_type="text/event-stream"
         )
-<<<<<<< HEAD
-=======
-    else:
-        response_text, prompt_tokens, completion_tokens = await call_with_semaphore(
-            partial(model_container.generate, data.prompt, **data.to_gen_params())
-        )
-        response = create_completion_response(response_text,
-                                              prompt_tokens,
-                                              completion_tokens,
-                                              model_path.name)
->>>>>>> 1a8afcb6
-
-    response_text, prompt_tokens, completion_tokens = MODEL_CONTAINER.generate(
-        data.prompt, **data.to_gen_params()
+
+    response_text, prompt_tokens, completion_tokens = await call_with_semaphore(
+        partial(MODEL_CONTAINER.generate, data.prompt, **data.to_gen_params())
     )
-    response = create_completion_response(
-        response_text, prompt_tokens, completion_tokens, model_path.name
-    )
+
+    response = create_completion_response(response_text,
+                                            prompt_tokens,
+                                            completion_tokens,
+                                            model_path.name)
 
     return response
 
@@ -470,24 +461,15 @@
         return StreamingResponse(
             generate_with_semaphore(generator), media_type="text/event-stream"
         )
-<<<<<<< HEAD
-=======
-    else:
-        response_text, prompt_tokens, completion_tokens = await call_with_semaphore(
-            partial(model_container.generate, prompt, **data.to_gen_params())
-        )
-        response = create_chat_completion_response(response_text,
-                                                   prompt_tokens,
-                                                   completion_tokens,
-                                                   model_path.name)
->>>>>>> 1a8afcb6
-
-    response_text, prompt_tokens, completion_tokens = MODEL_CONTAINER.generate(
-        prompt, **data.to_gen_params()
+
+    response_text, prompt_tokens, completion_tokens = await call_with_semaphore(
+        partial(MODEL_CONTAINER.generate, prompt, **data.to_gen_params())
     )
-    response = create_chat_completion_response(
-        response_text, prompt_tokens, completion_tokens, model_path.name
-    )
+
+    response = create_chat_completion_response(response_text,
+                                                prompt_tokens,
+                                                completion_tokens,
+                                                model_path.name)
 
     return response
 
