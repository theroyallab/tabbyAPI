--- conflicted
+++ resolved
@@ -1,8 +1,5 @@
-<<<<<<< HEAD
 """Generator functions for the tabbyAPI."""
-=======
 import inspect
->>>>>>> 1a8afcb6
 from asyncio import Semaphore
 from functools import partialmethod
 from typing import AsyncGenerator
